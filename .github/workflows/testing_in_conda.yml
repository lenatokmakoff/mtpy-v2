--- conflicted
+++ resolved
@@ -37,13 +37,8 @@
         conda install pytest-subtests
         conda install pytest-cov
         pip install git+https://github.com/kujaku11/mt_metadata.git@main
-<<<<<<< HEAD
-        pip install git+https://github.com/kujaku11/mth5.git@patches
-=======
         pip install git+https://github.com/kujaku11/mth5.git@master
-        pip install git+https://github.com/MTgeophysics/mtpy_data.git@main
->>>>>>> 3deb2050
-        pip install git+https://github.com/simpeg/aurora@move_to_mth5
+        pip install git+https://github.com/simpeg/aurora@main
         git clone https://github.com/MTgeophysics/mtpy_data.git
         cd mtpy_data
         pip install -e .
