--- conflicted
+++ resolved
@@ -483,7 +483,6 @@
             return self.dataframe[self.dataframe.duplicated(query)]
         return None
 
-<<<<<<< HEAD
     def apply_bbox(self, lon_min: float, lon_max: float, lat_min: float, lat_max: float) -> None:
         """
             Sets self.working_dataframe to only stations within bounding box.
@@ -496,22 +495,6 @@
             :type lat_min: float
             :param lat_max: Maximum longitude.
             :type lat_max: float
-
-=======
-    def apply_bbox(self, lon_min, lon_max, lat_min, lat_max):
-        """Return :class:`pandas.DataFrame` of station within bounding box.
-
-        :param lon_min: Minimum longitude.
-        :type lon_min: float
-        :param lon_max: Maximum longitude.
-        :type lon_max: float
-        :param lat_min: Minimum latitude.
-        :type lat_min: float
-        :param lat_max: Maximum longitude.
-        :type lat_max: float
-        :return: Only stations within the given bounding box.
-        :rtype: :class:`pandas.DataFrame`
->>>>>>> 3f388729
         """
 
         if self.has_data():
